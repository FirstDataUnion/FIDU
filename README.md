# FIDU

Take control of your digital identity and break free from Big Tech. The FIDU app empowers users to collect and securely store their personal data, define precise preferences for its usage, and serve it to applications and agents strictly on their terms.

## More about FIDU

https://firstdataunion.org

## The Project (IMPORTANT)

This project aims to demonstrate a taste of FIDU's vision. This is an extremely early version, and we're working hard to add new features and apps all the time.

We are offering this early alpha to encourage those interested in our journey to start interacting with our tools, hopefully finding some useful functionality for themselves, as well as helping to shape its future.

Due to the early stage of this project, there are many caveats to the guarantees we provide so far. Be sure to understand these before using any of our tools.

### The Goal

The application will collect user data via an extensible ecosystem of data collection tools in the “Data Collection Layer,” starting with our initial web browser plugin. These tools transmit collected data to the core FIDU App, which then orchestrates its storage using a set of configurable and extensible storage options. Furthermore, the main application provides a user interface to define and manage your data sharing and usage preferences. Finally, authorised "Application Layer" programs can access and utilise your data according to these defined preferences.

![Architecture Diagram](docs/FIDUBasicDiagram.png)

## Current Functionality

### FIDU Vault

A locally run server that must be running to use other apps. It manages the storage and retrieval of user data and currently offers local storage only.

There is a basic front end that allows users to view their raw stored data and manage profiles for their account.

**IMPORTANT:**

- **Data Compatibility:** We will do our best to maintain stored data and compatibility in future versions, but due to the very early nature of this project, we cannot guarantee this yet. The current project is offered as an experimental offering and should not be relied on for permanence.
- **Data Security:** Please note that as of writing, data encryption is not in place for the stored local data. Be aware of this, and you should treat it, for now, like an unencrypted file on your locla machine. If someone gains access to your local machine, they will be able to see what is stored in the FIDU Core. This is an experimental alpha, and we cannot yet guarantee the security of data stored.

### FIDU Chat Grabber

A Chrome plugin that allows the automatic capture of conversations with chatbots. Supports:
- ChatGPT
- Claude
- Google Gemini

Conversations are stored in FIDU Vault and will be available for use in future application layer programs.

**IMPORTANT:**  
<<<<<<< HEAD
Currently, the FIDU-Chat-Grabber plugin can only store data if the FIDU Server is running on your machine, and there is no mechanism (yet) to hold data for later use.
=======
Currently, the ACM-Manager plugin can only store data if the FIDU Server is running on your machine.
>>>>>>> 6def1e17

## Installation

### FIDU Vault

We currently provide three versions of the pre-built FIDU program: Windows, macOS, and Linux.

**NOTE:** Due to early alpha status, our testing of support on all versions of these OSes is limited. Please feel free to report any issues to us!

Links to download pre-compiled versions: https://github.com/FirstDataUnion/FIDU/releases

Once downloaded, you can run the executable to start the local FIDU Vault server, which should automatically open a browser page to create or log in to a FIDU account. This server should remain running while using any other FIDU apps.

### FIDU Chat Grabber

More detailed information on this plugin can be found here:  
https://github.com/FirstDataUnion/FIDU/blob/main/src/data_acquisition/fidu-chat-grabber/README.md

To install it into Chrome, perform the following:

1. Open Chrome and navigate to chrome://extensions/
2. Enable "Developer mode" (toggle in the top right)
3. Click "Load unpacked" and select the extension directory (.../FIDU/src/data_acquisition/fidu-chat-grabber)
4. The FIDU Chat Grabber icon should appear in your Chrome toolbar

Once installed, use the plugin option box in the top right of your browser to log into your FIDU account. Any conversations in the supported chatbots in Chrome will be automatically saved to FIDU Vault.

## Running in Developer Mode

You may also run the FIDU Vault server in development mode. To do this, run the following command from the project root to install all development dependencies:

```sh
source scripts/setup_dev.sh
```

It will also create and activate a Python venv, into which all requirements will be installed to keep it self-contained.

Then a dev server can be run via either:

```sh
uvicorn src.fidu_vault.main:app --port 4000 --reload
```
(this provides automatic hot-reload functionality)

or

```sh
.venv/bin/python src/fidu_vault/main.py
```
(no hot-reload)

## Contributing

We do not have a contribution process in place just yet. However, we're working on it, and would love to hear any thoughts you have in the meantime!

## License

[MIT License](LICENSE)<|MERGE_RESOLUTION|>--- conflicted
+++ resolved
@@ -43,11 +43,8 @@
 Conversations are stored in FIDU Vault and will be available for use in future application layer programs.
 
 **IMPORTANT:**  
-<<<<<<< HEAD
-Currently, the FIDU-Chat-Grabber plugin can only store data if the FIDU Server is running on your machine, and there is no mechanism (yet) to hold data for later use.
-=======
-Currently, the ACM-Manager plugin can only store data if the FIDU Server is running on your machine.
->>>>>>> 6def1e17
+Currently, the FIDU-Chat-Grabber plugin can only store data if the FIDU Server is running on your machine.
+
 
 ## Installation
 
